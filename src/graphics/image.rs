#[cfg(not(target_arch="wasm32"))]
extern crate image;
#[cfg(target_arch="wasm32")]
use bridge;

use gl;
use geom::{Rectangle, Vector};
use std::ffi::CString;
use std::io;
use std::os::raw::c_void;
use std::ops::Drop;
use std::path::Path;
use std::rc::Rc;

pub use image::ImageError;

///Pixel formats for use with loading raw images
pub enum PixelFormat {
    RGB = gl::RGB as isize,
    RGBA = gl::RGBA as isize,
    BGR = gl::BGR as isize,
    BGRA = gl::BGRA as isize,
}

struct ImageData {
    id: u32,
    width: i32,
    height: i32,
}

impl Drop for ImageData {
    fn drop(&mut self) {
        unsafe {
            gl::DeleteTexture(self.id);
        }
    }
}

#[derive(Clone)]
///An image that can be drawn to the screen
pub struct Image {
    source: Rc<ImageData>,
    region: Rectangle,
}

impl Image {
<<<<<<< HEAD
    #[cfg(not(target_arch="wasm32"))]
=======
    ///Load an image from raw bytes
>>>>>>> 5ac7545b
    pub fn from_raw(data: &[u8], width: i32, height: i32, format: PixelFormat) -> Image {
        let id = unsafe {
            let texture = gl::GenTexture();
            gl::BindTexture(gl::TEXTURE_2D, texture);
            gl::TexParameteri(
                gl::TEXTURE_2D,
                gl::TEXTURE_WRAP_S,
                gl::CLAMP_TO_EDGE as i32,
            );
            gl::TexParameteri(
                gl::TEXTURE_2D,
                gl::TEXTURE_WRAP_T,
                gl::CLAMP_TO_EDGE as i32,
            );
            gl::TexParameteri(gl::TEXTURE_2D, gl::TEXTURE_MIN_FILTER, gl::LINEAR as i32);
            gl::TexParameteri(gl::TEXTURE_2D, gl::TEXTURE_MAG_FILTER, gl::LINEAR as i32);
            gl::TexImage2D(gl::TEXTURE_2D, 0, gl::RGBA as i32, width, height, 0, format as u32, 
                           gl::UNSIGNED_BYTE, data.as_ptr() as *const c_void);
            gl::GenerateMipmap(gl::TEXTURE_2D);
            texture
        };
        Image {
            source: Rc::new(ImageData { id, width, height }),
            region: Rectangle::newi_sized(width, height)
        }
    }

<<<<<<< HEAD
    #[cfg(not(target_arch="wasm32"))]
    fn load_impl<P: AsRef<Path>>(path: P) -> Result<Image, ImageError> {
=======
    ///Load an image from an image file
    pub fn load<P: AsRef<Path>>(path: P) -> Result<Image, ImageError> {
>>>>>>> 5ac7545b
        let img = image::open(path)?.to_rgba();
        let width = img.width() as i32;
        let height = img.height() as i32;
        Ok(Image::from_raw(img.into_raw().as_slice(), width, height, PixelFormat::RGBA))
    }
    
    #[cfg(target_arch="wasm32")]
    //TODO: create an image error that works across wasm and native
    fn load_impl<P: AsRef<Path>>(path: P) -> Result<Image, ImageError> {
        unsafe { bridge::load_image(CString::new(path.as_ref().to_str().unwrap()).unwrap().into_raw());}
        let id = unsafe { bridge::get_image_id() };
        let width = unsafe { bridge::get_image_width() } ;
        let height = unsafe { bridge::get_image_height() };
        Ok(Image { 
            source: Rc::new(ImageData {
                id,
                width,
                height
            }),
            region: Rectangle::newi_sized(width, height)
        })
    }

    pub fn load<P: AsRef<Path>>(path: P) -> Result<Image, ImageError> {
        Self::load_impl(path)
    }
        
    pub(crate) fn get_id(&self) -> u32 {
        self.source.id
    }

    pub(crate) fn source_width(&self) -> i32 {
        self.source.width
    }

    pub(crate) fn source_height(&self) -> i32 {
        self.source.height
    }

    pub(crate) fn source_size(&self) -> Vector {
        Vector::newi(self.source_width(), self.source_height())
    }

    ///The area of the source image this subimage takes up
    pub fn area(&self) -> Rectangle {
        self.region
    }

    ///Find a subimage of a larger image
    pub fn subimage(&self, rect: Rectangle) -> Image {
        Image {
            source: self.source.clone(),
            region: Rectangle::new(
                self.region.x + rect.x,
                self.region.y + rect.y,
                rect.width,
                rect.height,
            ),
        }
    }
}

pub enum ImageError {
    FormatError(String),
    DimensionError,
    UnsupportedError(String),
    UnsupportedColor,
    NotEnoughData,
    IoError(io::Error),
    ImageEnd,
}

#[cfg(not(target_arch="wasm32"))]
impl From<image::ImageError> for ImageError {
    fn from(img: image::ImageError) -> ImageError {
        match img {
            image::ImageError::FormatError(string) => ImageError::FormatError(string),
            image::ImageError::DimensionError => ImageError::DimensionError,
            image::ImageError::UnsupportedError(string) => ImageError::UnsupportedError(string),
            image::ImageError::UnsupportedColor(_) => ImageError::UnsupportedColor,
            image::ImageError::NotEnoughData => ImageError::NotEnoughData,
            image::ImageError::IoError(err) => ImageError::IoError(err),
            image::ImageError::ImageEnd => ImageError::ImageEnd
        }
    }
}<|MERGE_RESOLUTION|>--- conflicted
+++ resolved
@@ -1,18 +1,25 @@
 #[cfg(not(target_arch="wasm32"))]
 extern crate image;
-#[cfg(target_arch="wasm32")]
-use bridge;
 
 use gl;
 use geom::{Rectangle, Vector};
+#[cfg(target_arch="wasm32")]
 use std::ffi::CString;
 use std::io;
 use std::os::raw::c_void;
+#[cfg(target_arch="wasm32")]
+use std::os::raw::c_char;
 use std::ops::Drop;
 use std::path::Path;
 use std::rc::Rc;
 
-pub use image::ImageError;
+#[cfg(target_arch="wasm32")]
+extern "C" {
+    fn load_image(string: *mut c_char);
+    fn get_image_id() -> u32;
+    fn get_image_width() -> i32;
+    fn get_image_height() -> i32;
+}
 
 ///Pixel formats for use with loading raw images
 pub enum PixelFormat {
@@ -28,10 +35,11 @@
     height: i32,
 }
 
+#[cfg(not(target_arch="wasm32"))]
 impl Drop for ImageData {
     fn drop(&mut self) {
         unsafe {
-            gl::DeleteTexture(self.id);
+            gl::DeleteTextures(1, &self.id as *const u32);
         }
     }
 }
@@ -44,14 +52,12 @@
 }
 
 impl Image {
-<<<<<<< HEAD
+    ///Load an image from raw bytes
     #[cfg(not(target_arch="wasm32"))]
-=======
-    ///Load an image from raw bytes
->>>>>>> 5ac7545b
     pub fn from_raw(data: &[u8], width: i32, height: i32, format: PixelFormat) -> Image {
         let id = unsafe {
-            let texture = gl::GenTexture();
+            let mut texture = 0;
+            gl::GenTextures(1, &mut texture as *mut u32);
             gl::BindTexture(gl::TEXTURE_2D, texture);
             gl::TexParameteri(
                 gl::TEXTURE_2D,
@@ -76,13 +82,8 @@
         }
     }
 
-<<<<<<< HEAD
     #[cfg(not(target_arch="wasm32"))]
     fn load_impl<P: AsRef<Path>>(path: P) -> Result<Image, ImageError> {
-=======
-    ///Load an image from an image file
-    pub fn load<P: AsRef<Path>>(path: P) -> Result<Image, ImageError> {
->>>>>>> 5ac7545b
         let img = image::open(path)?.to_rgba();
         let width = img.width() as i32;
         let height = img.height() as i32;
@@ -92,10 +93,10 @@
     #[cfg(target_arch="wasm32")]
     //TODO: create an image error that works across wasm and native
     fn load_impl<P: AsRef<Path>>(path: P) -> Result<Image, ImageError> {
-        unsafe { bridge::load_image(CString::new(path.as_ref().to_str().unwrap()).unwrap().into_raw());}
-        let id = unsafe { bridge::get_image_id() };
-        let width = unsafe { bridge::get_image_width() } ;
-        let height = unsafe { bridge::get_image_height() };
+        unsafe { load_image(CString::new(path.as_ref().to_str().unwrap()).unwrap().into_raw());}
+        let id = unsafe { get_image_id() };
+        let width = unsafe { get_image_width() } ;
+        let height = unsafe { get_image_height() };
         Ok(Image { 
             source: Rc::new(ImageData {
                 id,
@@ -106,6 +107,7 @@
         })
     }
 
+    ///Load an image from an image file
     pub fn load<P: AsRef<Path>>(path: P) -> Result<Image, ImageError> {
         Self::load_impl(path)
     }
@@ -145,6 +147,7 @@
     }
 }
 
+#[derive(Debug)]
 pub enum ImageError {
     FormatError(String),
     DimensionError,
